# core/utils.py

import PIL
import google.generativeai as genai
from decouple import config, UndefinedValueError
import os
import json
import requests
import time
import base64
from django.conf import settings
from datetime import datetime
from PIL import Image, ImageDraw, ImageFont
from io import BytesIO

# --- Configuration ---
API_KEY_CONFIGURED = False
GEMINI_API_KEY = None
STABILITY_API_KEY = config("STABILITY_API_KEY")

try:
    GEMINI_API_KEY = config("GEMINI_API_KEY")
    if not GEMINI_API_KEY:
        print("Warning: GEMINI_API_KEY is empty in configuration.")
    else:
        genai.configure(api_key=GEMINI_API_KEY)
        API_KEY_CONFIGURED = True
        print("Gemini API Key configured successfully.")
except UndefinedValueError:
    print(
        "CRITICAL: GEMINI_API_KEY not found. Please set it in your .env file or environment variables."
    )
except Exception as e:
    print(
        f"CRITICAL: An unexpected error occurred during Gemini API configuration: {e}"
    )

# --- Model Definitions ---
TEXT_MODEL_NAME = "gemini-2.0-flash"
# IMAGE_MODEL_NAME = "gemini-2.0-flash-preview-image-generation"

# Add placeholder definitions
NUM_PANELS = 4
PLACEHOLDER_IMAGE_PATH = os.path.join(settings.MEDIA_ROOT, "placeholder.png")
PLACEHOLDER_IMAGES = [PLACEHOLDER_IMAGE_PATH] * NUM_PANELS


# --- Ensure Placeholder Image Exists ---
def ensure_placeholder_exists():
    path = os.path.join(settings.MEDIA_ROOT, "placeholder.png")
    if not os.path.exists(path):
        from PIL import Image, ImageDraw

        img = Image.new("RGB", (400, 600), color="lightgray")
        d = ImageDraw.Draw(img)
        d.text((100, 300), "No Image", fill="black")
        img.save(path)


ensure_placeholder_exists()


def ensure_media_dirs():
    """Ensure all required media directories exist."""
    dirs = [
        settings.MEDIA_ROOT,
        os.path.join(settings.MEDIA_ROOT, "generated_images"),
    ]
    for directory in dirs:
        os.makedirs(directory, exist_ok=True)


ensure_media_dirs()


# --- Comic Script Generation ---
def generate_comic(
    prompt: str,
<<<<<<< HEAD
) -> tuple[str | None, str | None, list[str] | None]:
=======
) -> tuple[str | None, str | None, list | None]:
>>>>>>> 3732e099
    """
    Generates a comic script and attempts to generate images, falling back to placeholders if needed.
    Returns a tuple of (title, script, image URLs)
    """
    if not API_KEY_CONFIGURED:
        print("Error in generate_comic_script: Gemini API Key not configured.")
        return None, None, None

    learning_objective = prompt

    # --- Prompt Engineering for Script Generation ---
    enhanced_prompt = f"""
    You are an expert creator of educational comic strips for Ghanaian primary school students.
    Your task is to generate a script for a {NUM_PANELS}-panel comic  script with the following EXACT format:

    Learning Objective: {prompt}
    Mandatory Ghanaian Cultural Elements to be included to give it a natural feel
    
    Panel 1
    Scene Description: [Detailed visual elements, setting, character appearances (simple, relatable Ghanaian characters), character actions, and expressions. Incorporate the cultural elements here.]
    Dialogue: [Character dialogue, one line per character. Keep it simple and clear, using language appropriate for primary school students. Use Ghanaian names and phrases where relevant.]
    Narration: [ Text that explains the scene or reinforces the learning objective (if any).]

    Panel 2
    Scene Description: [Detailed visual elements, setting, character appearances (simple, relatable Ghanaian characters), character actions, and expressions. Incorporate the cultural elements here.]
    Dialogue: [Character dialogue, one line per character. Keep it simple and clear, using language appropriate for primary school students. Use Ghanaian names and phrases where relevant.]
    Narration: [ Text that explains the scene or reinforces the learning objective (if any).]

    [Continue for all {NUM_PANELS} panels]

    The story should be engaging, easy to understand for a primary school student, directly teach or illustrate the learning objective, and be culturally sensitive and relevant to Ghana. It should also be grammatically correct.
    Output the script as a clear, well-structured text. 
    
    Make sure each panel has content for dialogue and narration sections.
    
    Requirements:
    - Each panel MUST have content for all three sections (Scene Description, Dialogue, Narration)
    - Use simple, clear language appropriate for primary school students
    - Include Ghanaian cultural elements naturally
    - Make the story engaging and educational
    - Ensure the dialogue progresses the story logically
    - Make sure the narration reinforces the learning objective

    """

    try:
        model = genai.GenerativeModel(TEXT_MODEL_NAME)
        response = model.generate_content(enhanced_prompt)

        if response.text:
            comic_script = response.text
            print("Debug: Script generated successfully")

            # Extract title from the script
            title = extract_title_from_script(comic_script)
            if not title:
                # Create a fallback title from the prompt
                title = f"Comic: {prompt[:50]}{'...' if len(prompt) > 50 else ''}"
            
            print(f"Debug: Title extracted: {title}")

            # Generate or get placeholder images for all panels
            panel_descriptions = extract_panel_descriptions(comic_script, NUM_PANELS)
            print(f"Debug: Extracted {len(panel_descriptions)} panel descriptions")

            image_urls = []
            for i, desc in enumerate(panel_descriptions):
                print(f"Debug: Generating image for panel {i+1}")
                image_url = generate_panel_image(panel_description=desc, panel_number=i)
                image_urls.append(image_url)

            if not image_urls:
                print("Debug: No image URLs generated, using placeholders")
                image_urls = PLACEHOLDER_IMAGES[:NUM_PANELS]

            return title, comic_script, image_urls
        else:
            print("Script generation failed: No text returned.")
            return None, None, None
    except Exception as e:
        print(f"Error during comic script generation: {e}")
        return None, None, None


# --- Panel Image Generation ---
def save_base64_image(b64_string: str, panel_number: int) -> str:
    """Save a base64 string as an image file and return its URL path."""
    try:
        # Remove the data URL prefix if present
        if "," in b64_string:
            b64_string = b64_string.split(",")[1]

        # Generate a unique filename
        timestamp = datetime.now().strftime("%Y%m%d_%H%M%S")
        filename = f"panel_{panel_number}_{timestamp}.png"
        filepath = os.path.join(settings.GENERATED_IMAGES_DIR, filename)

        # Ensure directory exists
        os.makedirs(os.path.dirname(filepath), exist_ok=True)

        # Decode and save the image
        image_data = base64.b64decode(b64_string)
        with open(filepath, "wb") as f:
            f.write(image_data)

        # Return the URL path
        return f"{settings.MEDIA_URL}generated_images/{filename}"
    except Exception as e:
        print(f"Error saving image: {e}")
        return None


def generate_panel_image(
    panel_description: str,
    panel_number: int = 0,
    style_description: str = "Educational comic book style for young children.",
) -> str:
    if not STABILITY_API_KEY:
        print("Warning: Using placeholder image (Stability API key not configured)")
        return PLACEHOLDER_IMAGES[panel_number % len(PLACEHOLDER_IMAGES)]

    try:
        prompt = f"{panel_description}. {style_description}"

        files = {
            "prompt": (None, prompt),
            "steps": (None, "30"),
            "width": (None, "1024"),
            "height": (None, "1024"),
            "samples": (None, "1"),
            "cfg_scale": (None, "7"),
        }

        response = requests.post(
            "https://api.stability.ai/v2beta/stable-image/generate/core",
            headers={
                "Authorization": f"Bearer {STABILITY_API_KEY}",
                "Accept": "application/json",
            },
            files=files,
            timeout=60,
        )

        print(f"Debug - Response Status: {response.status_code}")

        if response.status_code == 200:
            data = response.json()
            if "artifacts" in data and data["artifacts"]:
                img_b64 = data["artifacts"][0]["base64"]
                # Save the image and get its URL
                image_url = save_base64_image(img_b64, panel_number)
                if image_url:
                    return image_url
                print("Warning: Could not save image")
            else:
                print("Warning: No artifacts in response")
        else:
            print(f"Stability AI error: {response.status_code} {response.text}")

    except Exception as e:
        print(f"Error during image generation: {e}")

    return PLACEHOLDER_IMAGES[panel_number % len(PLACEHOLDER_IMAGES)]


def extract_title_from_script(script: str) -> str | None:
    """
    Extract a meaningful title from the comic script.
    Looks for the Learning Objective line and creates a short title from it.
    """
    try:
        if not script or not script.strip():
            return None
            
        lines = script.split("\n")
        for line in lines:
            line_lower = line.strip().lower()
            
            # Look for learning objective
            if line_lower.startswith("learning objective:"):
                objective = line.split(":", 1)[1].strip()
                # Create a shorter, more title-like version
                if len(objective) > 50:
                    # Take first part or create a summary
                    words = objective.split()
                    if len(words) > 8:
                        title = " ".join(words[:8]) + "..."
                    else:
                        title = objective
                else:
                    title = objective
                return title.strip()
            
            # Alternative patterns to look for
            elif any(keyword in line_lower for keyword in ["title:", "topic:", "subject:"]):
                if ":" in line:
                    title_part = line.split(":", 1)[1].strip()
                    if title_part and len(title_part) > 3:  # Avoid very short titles
                        return title_part[:50] + ("..." if len(title_part) > 50 else "")

        # Fallback: look for the first substantial line that might be a title
        for line in lines:
            line = line.strip()
            if (line and 
                len(line) > 10 and 
                not line.lower().startswith(('panel', 'scene', 'dialogue', 'narration')) and
                not line.startswith(('Panel', 'Scene', 'Dialogue', 'Narration'))):
                return line[:50] + ("..." if len(line) > 50 else "")

        return None
    except Exception as e:
        print(f"Error extracting title: {e}")
        return None

def extract_panel_descriptions(script: str, num_panels=4) -> list[str]:
    descriptions = []
    current_desc = ""
    for line in script.splitlines():
        if line.strip().lower().startswith("panel"):
            if current_desc:
                descriptions.append(current_desc.strip())
            current_desc = ""
        elif "scene description" in line.lower():
            current_desc += line.split(":", 1)[-1].strip() + " "
        elif (
            current_desc
            and not line.lower().startswith("dialogue")
            and not line.lower().startswith("narration")
        ):
            current_desc += line.strip() + " "
    if current_desc:
        descriptions.append(current_desc.strip())
    # Always return num_panels descriptions
    while len(descriptions) < num_panels:
        descriptions.append("A generic educational comic panel for Ghanaian children.")
    return descriptions[:num_panels]


def extract_panel_texts(script: str, num_panels=4) -> list[dict]:
    """
    Extract dialogue (as a list) and narration for each panel, handling bullet lists and markdown.
    """
    panels = []
    lines = script.splitlines()
    current_panel = {"dialogue": [], "narration": ""}
    in_dialogue_section = False
    in_narration_section = False

    for line in lines:
        line = line.strip()
        if not line:
            continue

        # Check if this is the start of a new panel
        if line.lower().startswith("panel"):
            # Save the previous panel if it has content
            if current_panel["dialogue"] or current_panel["narration"]:
                panels.append(current_panel.copy())
            # Reset for new panel
            current_panel = {"dialogue": [], "narration": ""}
            in_dialogue_section = False
            in_narration_section = False
            continue

        # Check for section headers
        line_lower = line.lower()

        # Dialogue section detection
        if "dialogue:" in line_lower or line_lower.startswith("dialogue"):
            in_dialogue_section = True
            in_narration_section = False
            # Check if dialogue content is on the same line
            if ":" in line:
                dialogue_content = line.split(":", 1)[1].strip()
                if dialogue_content and dialogue_content.lower() not in ["none", ""]:
                    # Clean up quotes and formatting
                    dialogue_content = dialogue_content.strip("*\"'")
                    if dialogue_content:
                        current_panel["dialogue"].append(dialogue_content)
            continue

        # Narration/Caption section detection
        if any(
            keyword in line_lower
            for keyword in ["narration:", "caption:", "narration/caption:"]
        ):
            in_narration_section = True
            in_dialogue_section = False
            # Check if narration content is on the same line
            if ":" in line:
                narration_content = line.split(":", 1)[1].strip()
                if narration_content and narration_content.lower() not in ["none", ""]:
                    # Clean up quotes and formatting
                    narration_content = narration_content.strip("*\"'")
                    if narration_content:
                        current_panel["narration"] = narration_content
            continue

        # Scene description detection (skip this section)
        if "scene description:" in line_lower or "scene:" in line_lower:
            in_dialogue_section = False
            in_narration_section = False
            continue

        # Process content based on current section
        if in_dialogue_section:
            # Clean up bullet points, quotes, and other formatting
            clean_line = line.lstrip("*-•1234567890. ").strip()
            clean_line = clean_line.strip("*\"'")

            # Skip empty lines or "none" entries
            if clean_line and clean_line.lower() != "none":
                current_panel["dialogue"].append(clean_line)

        elif in_narration_section:
            # Clean up formatting for narration
            clean_line = line.lstrip("*-•1234567890. ").strip()
            clean_line = clean_line.strip("*\"'")

            # Skip empty lines or "none" entries
            if clean_line and clean_line.lower() != "none":
                # If narration already exists, append to it
                if current_panel["narration"]:
                    current_panel["narration"] += " " + clean_line
                else:
                    current_panel["narration"] = clean_line

    # Don't forget to add the last panel
    if current_panel["dialogue"] or current_panel["narration"]:
        panels.append(current_panel.copy())

    # Ensure we have exactly num_panels panels
    while len(panels) < num_panels:
        panels.append({"dialogue": [], "narration": ""})

    # Truncate if we have too many panels
    return panels[:num_panels]


def extract_panel_texts_robust(script: str, num_panels=4) -> list[dict]:
    """
    More robust version that handles different script formatting styles.
    """
    import re

    panels = []

    # Split script into panel sections using regex
    panel_pattern = r"(?i)panel\s*\d+"
    panel_sections = re.split(panel_pattern, script)

    # Remove empty first section if it exists
    if panel_sections and not panel_sections[0].strip():
        panel_sections = panel_sections[1:]

    for section in panel_sections:
        if not section.strip():
            continue

        panel_data = {"dialogue": [], "narration": ""}

        # Extract dialogue using multiple patterns
        dialogue_patterns = [
            r"(?i)dialogue:\s*(.+?)(?=narration|caption|scene|panel|$)",
            r"(?i)dialogue:\s*\n((?:.*\n?)*?)(?=narration|caption|scene|panel|$)",
        ]

        for pattern in dialogue_patterns:
            dialogue_match = re.search(pattern, section, re.DOTALL)
            if dialogue_match:
                dialogue_text = dialogue_match.group(1).strip()

                # Split dialogue into individual lines and clean them
                dialogue_lines = []
                for line in dialogue_text.split("\n"):
                    clean_line = line.strip().lstrip("*-•1234567890. ")
                    clean_line = clean_line.strip("*\"'")
                    if clean_line and clean_line.lower() != "none":
                        dialogue_lines.append(clean_line)

                if dialogue_lines:
                    panel_data["dialogue"] = dialogue_lines
                break

        # Extract narration using multiple patterns
        narration_patterns = [
            r"(?i)(?:narration|caption):\s*(.+?)(?=dialogue|scene|panel|$)",
            r"(?i)(?:narration|caption):\s*\n((?:.*\n?)*?)(?=dialogue|scene|panel|$)",
        ]

        for pattern in narration_patterns:
            narration_match = re.search(pattern, section, re.DOTALL)
            if narration_match:
                narration_text = narration_match.group(1).strip()
                narration_text = narration_text.strip("*\"'")

                if narration_text and narration_text.lower() != "none":
                    panel_data["narration"] = narration_text
                break

        panels.append(panel_data)

    # Ensure we have exactly num_panels panels
    while len(panels) < num_panels:
        panels.append({"dialogue": [], "narration": ""})

    return panels[:num_panels]


# --- Helper function to save images (optional, for testing) ---
def save_image(
    image_bytes: bytes, filename_prefix: str, output_dir: str = "generated_comic_panels"
):
    """Saves image bytes to a file."""
    if not os.path.exists(output_dir):
        os.makedirs(output_dir)

    from random import SystemRandom

    file_path = os.path.join(
        output_dir, f"{filename_prefix}_{SystemRandom().randint(1000, 9999)}.png"
    )
    try:
        with open(file_path, "wb") as f:
            f.write(image_bytes)
        print(f"Image saved to {file_path}")
        return file_path
    except Exception as e:
        print(f"Error saving image {file_path}: {e}")
        return None


def extract_panel_dialogues(script: str) -> list[str]:
    dialogues = []
    current_dialogue = ""
    for line in script.splitlines():
        if "panel" in line.lower():
            if current_dialogue:
                dialogues.append(current_dialogue.strip())
            current_dialogue = ""
        elif "dialogue" in line.lower():
            # Handles Dialogue: or - Dialogue:
            parts = line.split(":", 1)
            if len(parts) > 1:
                current_dialogue = parts[1].strip().strip('"')
            else:
                current_dialogue = ""
    if current_dialogue:
        dialogues.append(current_dialogue.strip())
    return dialogues


def wrap_text(draw, text, font, max_width):
    """Wrap text for a given pixel width."""
    words = text.split()
    lines = []
    current_line = []
    for word in words:
        test_line = " ".join(current_line + [word])
        width = draw.textlength(test_line, font=font)
        if width <= max_width:
            current_line.append(word)
        else:
            if current_line:
                lines.append(" ".join(current_line))
            current_line = [word]
    if current_line:
        lines.append(" ".join(current_line))
    return lines


def draw_speech_bubble(draw, text, x, y, font, max_width=300, padding=10):
    """Enhanced speech bubble with better styling and returns height."""
    if not text:
        return 0

    lines = wrap_text(draw, text, font, max_width)
    if not lines:
        return 0

    # Calculate bubble dimensions
    line_height = font.getbbox("A")[3] - font.getbbox("A")[1]
    bubble_width = max([draw.textlength(line, font=font) for line in lines]) + (
        padding * 2
    )
    bubble_height = len(lines) * line_height + (len(lines) - 1) * 3 + (padding * 2)

    # Draw bubble background with shadow
    shadow_offset = 2
    # Shadow
    draw.ellipse(
        [
            x + shadow_offset,
            y + shadow_offset,
            x + bubble_width + shadow_offset,
            y + bubble_height + shadow_offset,
        ],
        fill="gray",
    )

    # Main bubble
    draw.ellipse(
        [x, y, x + bubble_width, y + bubble_height],
        fill="white",
        outline="black",
        width=2,
    )

    # Draw tail
    tail_size = 15
    tail_points = [
        (x + 30, y + bubble_height),
        (x + 20, y + bubble_height + tail_size),
        (x + 45, y + bubble_height),
    ]
    draw.polygon(tail_points, fill="white", outline="black", width=2)

    # Draw text
    current_y = y + padding
    for line in lines:
        text_width = draw.textlength(line, font=font)
        text_x = x + (bubble_width - text_width) // 2
        draw.text((text_x, current_y), line, fill="black", font=font)
        current_y += line_height + 3

    return bubble_height + tail_size


def draw_caption(draw, text, x, y, width, font, padding=10):
    """Draw a caption box at the bottom of the panel with wrapped text."""
    if not text:
        return
    lines = wrap_text(draw, text, font, width - 2 * padding)
    text_height = draw.textbbox((0, 0), lines[0], font=font)[3]
    caption_height = len(lines) * (text_height + 5) + 2 * padding
    draw.rectangle(
        [x, y - caption_height, x + width, y],
        fill="white",
        outline="black",
    )
    current_y = y - caption_height + padding
    for line in lines:
        draw.text((x + padding, current_y), line, fill="black", font=font)
        current_y += text_height + 5


def wrap_text_for_title(draw, text, font, max_width):
    """Wrap text for title with proper line breaks."""
    words = text.split()
    lines = []
    current_line = []

    for word in words:
        test_line = " ".join(current_line + [word])
        width = draw.textlength(test_line, font=font)
        if width <= max_width:
            current_line.append(word)
        else:
            if current_line:
                lines.append(" ".join(current_line))
                current_line = [word]
            else:
                # Word is too long for one line, force break
                lines.append(word)

    if current_line:
        lines.append(" ".join(current_line))

    return lines


def stitch_panels(
    image_urls: list[str],
    panel_texts: list[dict],
    title: str = "Comic Strip",
    margin_width: int = 15,
    panel_border_width: int = 3,
) -> str:
    """
    Stitch panels together with title, dialogue bubbles, captions, and black margins for distinction.
    """
    if not image_urls:
        return None

    try:
        # Load images
        panel_images = []
        for url in image_urls:
            print(f"Loading image from: {url}")
            try:
                response = requests.get(url, stream=True)
                response.raise_for_status()
                img = Image.open(BytesIO(response.content)).convert("RGB")
                panel_images.append(img)
            except Exception as e:
                print(f"Error loading image {url}: {e}")
                return None

        if not panel_images:
            return None

        # Set dimensions
        panel_width = 400  # Fixed width for each panel
        panel_height = 600  # Fixed height for each panel
        title_height = 100  # Increased space for title
        padding = 10

        # Calculate total dimensions with margins
        total_width = (panel_width * 2) + (
            margin_width * 2
        )  # 3 margins: left, center, right
        total_height = (
            (panel_height * 2) + title_height + (margin_width * 2)
        )  # 3 margins: top, center, bottom

        # Resize all panels to be consistent
        panel_images = [img.resize((panel_width, panel_height)) for img in panel_images]

        # Create canvas with black background for margins
        canvas = Image.new("RGB", (total_width, total_height), "black")
        draw = ImageDraw.Draw(canvas)

        # Load fonts
        try:
            # Try to load better fonts with fallbacks
            title_font = ImageFont.truetype("arial.ttf", 28)
            font = ImageFont.truetype("arial.ttf", 16)
        except:
            try:
                title_font = ImageFont.truetype("Arial.ttf", 28)
                font = ImageFont.truetype("Arial.ttf", 16)
            except:
                try:
                    title_font = ImageFont.load_default()
                    font = ImageFont.load_default()
                except:
                    # Last resort - create basic fonts
                    title_font = ImageFont.load_default()
                    font = ImageFont.load_default()

        # Create title background area
        title_bg_height = title_height - margin_width
        draw.rectangle(
            [margin_width, margin_width, total_width - margin_width, title_bg_height],
            fill="white",
            outline="black",
            width=2,
        )

        # Draw title with text wrapping
        title_lines = wrap_text_for_title(
            draw, title, title_font, total_width - (margin_width * 4)
        )

        # Calculate title positioning
        line_height = title_font.getbbox("A")[3] - title_font.getbbox("A")[1]
        total_text_height = len(title_lines) * line_height + (len(title_lines) - 1) * 5
        start_y = (
            margin_width + (title_bg_height - margin_width - total_text_height) // 2
        )

        for i, line in enumerate(title_lines):
            line_width = draw.textlength(line, font=title_font)
            x = (total_width - line_width) // 2
            y = start_y + i * (line_height + 5)
            draw.text((x, y), line, font=title_font, fill="black")

        # Place panels with margins and borders
        panel_positions = [
            (margin_width, title_height + margin_width),  # Top-left
            (margin_width * 2 + panel_width, title_height + margin_width),  # Top-right
            (
                margin_width,
                title_height + margin_width * 2 + panel_height,
            ),  # Bottom-left
            (
                margin_width * 2 + panel_width,
                title_height + margin_width * 2 + panel_height,
            ),  # Bottom-right
        ]

        for idx, (img, texts) in enumerate(zip(panel_images, panel_texts)):
            if idx >= len(panel_positions):
                break

            x, y = panel_positions[idx]

            # Draw panel border
            draw.rectangle(
                [
                    x - panel_border_width,
                    y - panel_border_width,
                    x + panel_width + panel_border_width,
                    y + panel_height + panel_border_width,
                ],
                fill="black",
            )

            # Paste panel
            canvas.paste(img, (x, y))

            # Draw each dialogue line as its own bubble, stacking vertically
            bubble_y = y + 20
            bubble_spacing = 0

            for dialogue_line in texts.get("dialogue", []):
                if dialogue_line.strip():
                    bubble_height = draw_speech_bubble(
                        draw,
                        dialogue_line,
                        x + 10,
                        bubble_y + bubble_spacing,
                        font,
                        max_width=panel_width - 40,
                        padding=8,
                    )
                    bubble_spacing += bubble_height + 10

            # Draw caption at bottom with better styling
            if texts.get("narration"):
                draw_caption(
                    draw,
                    texts["narration"],
                    x,
                    y + panel_height - 5,
                    panel_width,
                    font,
                    padding=8,
                )

        # Save stitched image
        timestamp = datetime.now().strftime("%Y%m%d_%H%M%S")
        filename = f"stitched_comic_{timestamp}.png"
        output_dir = os.path.join(settings.MEDIA_ROOT, "generated_images")
        os.makedirs(output_dir, exist_ok=True)
        file_path = os.path.join(output_dir, filename)
        canvas.save(file_path)

        return f"{settings.MEDIA_URL}generated_images/{filename}"
    except Exception as e:
        print(f"Error stitching panels: {e}")
        return None


# --- Main execution block for testing utils.py directly ---
if __name__ == "__main__":
    if API_KEY_CONFIGURED:
        print("\n--- Testing Comic Generation Utility Functions ---")

        # Test with a single prompt
        test_prompt = (
            "Teach children about the importance of keeping their environment clean"
        )

        comic_script_text, image_urls = generate_comic(
            prompt=test_prompt,
        )

        if comic_script_text:
            print("\n--- Generated Script Text ---")
            print(comic_script_text)
            print("---------------------------")

            # 2. Test Image Generation
            print("\n[2] Attempting to generate images based on script...")
            panel_descriptions = []
            current_panel_description = ""

            for line in comic_script_text.splitlines():
                if line.startswith("Panel "):
                    if current_panel_description:
                        panel_descriptions.append(current_panel_description.strip())
                    current_panel_description = ""
                elif line.lower().startswith("scene description:"):
                    current_panel_description += (
                        line.replace("Scene Description:", "", 1).strip() + " "
                    )
                elif (
                    current_panel_description
                    and not line.lower().startswith("dialogue:")
                    and not line.lower().startswith("narration:")
                ):
                    current_panel_description += line.strip() + " "

            if current_panel_description:
                panel_descriptions.append(current_panel_description.strip())

            if not panel_descriptions:
                print(
                    "Could not parse panel descriptions from script for image generation test."
                )
            else:
                for i, desc in enumerate(panel_descriptions):
                    if not desc:
                        print(
                            f"Skipping image generation for Panel {i+1} due to empty description."
                        )
                        continue

                    print(
                        f"\nGenerating image for Panel {i+1} (Description: '{desc[:100]}...')"
                    )
                    image_url = generate_panel_image(desc, panel_number=i)
                    if image_url:
                        print(f"Panel {i+1} image URL: {image_url}")
                    else:
                        print(f"Failed to generate image for Panel {i+1}.")
        else:
            print(
                "Comic script generation failed. Cannot proceed to image generation test."
            )
    else:
        print("Cannot run tests: Gemini API Key is not configured.")<|MERGE_RESOLUTION|>--- conflicted
+++ resolved
@@ -76,11 +76,7 @@
 # --- Comic Script Generation ---
 def generate_comic(
     prompt: str,
-<<<<<<< HEAD
-) -> tuple[str | None, str | None, list[str] | None]:
-=======
 ) -> tuple[str | None, str | None, list | None]:
->>>>>>> 3732e099
     """
     Generates a comic script and attempts to generate images, falling back to placeholders if needed.
     Returns a tuple of (title, script, image URLs)
